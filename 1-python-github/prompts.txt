What do you know about DevBcn?
What are the most famous attractions in Barcelona/Spain?
What do you know about apidays Munich?
What are the most famous attractions in Munich/Germany?
What do you know about New Relic?
Who invented New Relic?
<<<<<<< HEAD
Where does the name New Relic come from?
When should WebAssembly on the server-side should be considered?
=======
Where does the name 'New Relic' come from?
When should WebAssembly on the server-side be considered?
>>>>>>> 1ba8d932
Tell me more about .NET Aspire
What are the unique selling points of Microsoft Azure?
What are the different options/regions Microsoft Azure offers in Germany?
When did Microsoft Azure first launch?
What was the original name of Microsoft Azure?
Why should developers attend Microsoft Build conference?<|MERGE_RESOLUTION|>--- conflicted
+++ resolved
@@ -4,13 +4,8 @@
 What are the most famous attractions in Munich/Germany?
 What do you know about New Relic?
 Who invented New Relic?
-<<<<<<< HEAD
 Where does the name New Relic come from?
 When should WebAssembly on the server-side should be considered?
-=======
-Where does the name 'New Relic' come from?
-When should WebAssembly on the server-side be considered?
->>>>>>> 1ba8d932
 Tell me more about .NET Aspire
 What are the unique selling points of Microsoft Azure?
 What are the different options/regions Microsoft Azure offers in Germany?
